name = "NonconvexCore"
uuid = "035190e5-69f1-488f-aaab-becca2889735"
authors = ["Mohamed Tarek <mohamed82008@gmail.com> and contributors"]
version = "1.0.4"

[deps]
ChainRulesCore = "d360d2e6-b24c-11e9-a2a3-2a2ae2dbcce4"
ForwardDiff = "f6369f11-7733-5829-9624-2563aa707210"
IntervalArithmetic = "d1acc4aa-44c8-5952-acd4-ba5d80a2a253"
JuMP = "4076af6c-e467-56ae-b986-b466b2749572"
LinearAlgebra = "37e2e46d-f89d-539d-b4ee-838fcccc9c8e"
MathOptInterface = "b8f27783-ece8-5eb3-8dc8-9495eed66fee"
NamedTupleTools = "d9ec5142-1e00-5aa0-9d6a-321866360f50"
OrderedCollections = "bac558e1-5e72-5ebc-8fee-abe8a469f55d"
Parameters = "d96e819e-fc66-5662-9728-84c9c7592b0a"
Random = "9a3f8284-a2c9-5f02-9a11-845980a1fd5c"
Reexport = "189a3867-3050-52da-a836-e630ba90ab69"
Requires = "ae029012-a4dd-5104-9daa-d747884805df"
Setfield = "efcf1570-3423-57d1-acb7-fd33fddbac46"
SparseArrays = "2f01184e-e22b-5df5-ae63-d93ebab69eaf"
Zygote = "e88e6eb3-aa80-5325-afca-941959d7151f"

[compat]
ChainRulesCore = "0.10, 0.9, 1"
ForwardDiff = "0.10"
IntervalArithmetic = "0.17, 0.18, 0.19, 0.20"
<<<<<<< HEAD
JuMP = "0.22"
MathOptInterface = "0.10"
NamedTupleTools = "0.13, 0.14"
=======
JuMP = "0.22, 0.23"
MathOptInterface = "0.10, 1"
NamedTupleTools = "0.13"
>>>>>>> cd21e7f3
OrderedCollections = "1.4"
Parameters = "0.12"
Reexport = "1"
Requires = "1"
Setfield = "0.7, 0.8"
Zygote = "0.6"
julia = "1"

[extras]
Distributions = "31c24e10-a181-5473-b8eb-7969acd0382f"
SafeTestsets = "1bc83da4-3b8d-516f-aca4-4fe02f6d838f"
Test = "8dfed614-e22c-5e08-85e1-65c5234f0b40"

[targets]
test = ["SafeTestsets", "Distributions", "Test"]<|MERGE_RESOLUTION|>--- conflicted
+++ resolved
@@ -24,15 +24,9 @@
 ChainRulesCore = "0.10, 0.9, 1"
 ForwardDiff = "0.10"
 IntervalArithmetic = "0.17, 0.18, 0.19, 0.20"
-<<<<<<< HEAD
-JuMP = "0.22"
-MathOptInterface = "0.10"
-NamedTupleTools = "0.13, 0.14"
-=======
 JuMP = "0.22, 0.23"
 MathOptInterface = "0.10, 1"
-NamedTupleTools = "0.13"
->>>>>>> cd21e7f3
+NamedTupleTools = "0.13, 0.14"
 OrderedCollections = "1.4"
 Parameters = "0.12"
 Reexport = "1"
